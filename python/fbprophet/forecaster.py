--- conflicted
+++ resolved
@@ -1412,50 +1412,10 @@
         -------
         A matplotlib figure.
         """
-<<<<<<< HEAD
-        # Identify components to be plotted
-        components = ['trend']
-        if self.holidays is not None and 'holidays' in fcst:
-            components.append('holidays')
-        components.extend([name for name in self.seasonalities
-                           if name in fcst])
-        if len(self.extra_regressors) > 0 and 'extra_regressors' in fcst:
-            components.append('extra_regressors')
-        npanel = len(components)
-
-        fig, axes = plt.subplots(npanel, 1, facecolor='w',
-                                 figsize=(9, 3 * npanel))
-        if npanel == 1:
-            axes = [axes]
-
-        for ax, plot in zip(axes, components):
-            if plot == 'trend':
-                self.plot_forecast_component(
-                    fcst, 'trend', ax, uncertainty, plot_cap)
-            elif plot == 'holidays':
-                self.plot_forecast_component(
-                    fcst, 'holidays', ax, uncertainty, False)
-            elif plot == 'weekly':
-                self.plot_weekly(
-                    ax=ax, uncertainty=uncertainty, weekly_start=weekly_start)
-            elif plot == 'yearly':
-                self.plot_yearly(
-                    ax=ax, uncertainty=uncertainty, yearly_start=yearly_start)
-            elif plot == 'extra_regressors':
-                self.plot_forecast_component(
-                    fcst, 'extra_regressors', ax, uncertainty, False)
-            else:
-                self.plot_seasonality(
-                    name=plot, ax=ax, uncertainty=uncertainty)
-
-        fig.tight_layout()
-        return fig
-=======
         return plot_components(
             m=self, fcst=fcst, uncertainty=uncertainty, plot_cap=plot_cap,
             weekly_start=weekly_start, yearly_start=yearly_start,
         )
->>>>>>> bd2542e7
 
     def plot_forecast_component(
             self, fcst, name, ax=None, uncertainty=True, plot_cap=False):
@@ -1498,54 +1458,6 @@
         )
 
     def plot_seasonality(self, name, ax=None, uncertainty=True):
-<<<<<<< HEAD
-        """Plot a custom seasonal component.
-
-        Parameters
-        ----------
-        name: Seasonality name, like 'daily', 'weekly'.
-        ax: Optional matplotlib Axes to plot on. One will be created if
-            this is not provided.
-        uncertainty: Optional boolean to plot uncertainty intervals.
-
-        Returns
-        -------
-        a list of matplotlib artists
-        """
-        artists = []
-        if not ax:
-            fig = plt.figure(facecolor='w', figsize=(10, 6))
-            ax = fig.add_subplot(111)
-        # Compute seasonality from Jan 1 through a single period.
-        start = pd.to_datetime('2017-01-01 0000')
-        period = self.seasonalities[name]['period']
-        end = start + pd.Timedelta(days=period)
-        plot_points = 200
-        days = pd.to_datetime(np.linspace(start.value, end.value, plot_points))
-        df_y = self.seasonality_plot_df(days)
-        seas = self.predict_seasonal_components(df_y)
-        artists += ax.plot(df_y['ds'].dt.to_pydatetime(), seas[name], ls='-',
-                            c='#0072B2')
-        if uncertainty:
-            artists += [ax.fill_between(
-                df_y['ds'].dt.to_pydatetime(), seas[name + '_lower'],
-                seas[name + '_upper'], color='#0072B2', alpha=0.2)]
-        ax.grid(True, which='major', c='gray', ls='-', lw=1, alpha=0.2)
-        xticks = pd.to_datetime(np.linspace(start.value, end.value, 7)
-            ).to_pydatetime()
-        ax.set_xticks(xticks)
-        if period <= 2:
-            fmt_str = '{dt:%T}'
-        elif period < 14:
-            fmt_str = '{dt:%m}/{dt:%d} {dt:%R}'
-        else:
-            fmt_str = '{dt:%m}/{dt:%d}'
-        ax.xaxis.set_major_formatter(FuncFormatter(
-            lambda x, pos=None: fmt_str.format(dt=num2date(x))))
-        ax.set_xlabel('ds')
-        ax.set_ylabel(name)
-        return artists
-=======
         warnings.warn(
             'This method will be removed in the next version. '
             'Please use fbprophet.plot.plot_seasonality. ',
@@ -1554,7 +1466,6 @@
         return plot_seasonality(
             self, name=name, ax=ax, uncertainty=uncertainty,
         )
->>>>>>> bd2542e7
 
     def copy(self, cutoff=None):
         warnings.warn(
